""" Functions and Classes used to fit an estimate of an unabsorbed
continuum to a QSO spectrum.
"""

# p2.6+ compatibility
from __future__ import division, print_function, unicode_literals
try:
    unicode
except NameError:
    unicode = basestring = str

import numpy as np
import matplotlib.pyplot as plt
import matplotlib.transforms as mtran

from .stats import Gaussian
from .utilities import between, stats, indexnear
from .convolve import convolve_psf
from .io import loadobj, saveobj
from .interp import AkimaSpline
from .sed import qso_template
from .interactive_plot import PlotWrapBase

import os

def spline_continuum(wa, fl, er, edges, minfrac=0.01, nsig=3.0,
                     resid_std=1.3, debug=False):
    """ Fit a continuum to a chunk of a spectrum.

    Very loosely based on the method in Aguirre et al. 2002.

    Parameters
    ----------
    wa               : Wavelengths.
    fl               : Fluxes.
    er               : One sigma errors.
    edges            : Wavelengths giving the chunk edges.
    minfrac = 0.01   : At least this fraction of pixels in a single chunk
                       contributes to the fit.
    nsig = 3.0       : No. of sigma for rejection for clipping.
    resid_std = 1.3  : Maximum residual st. dev. in a given chunk.
    debug = False    : If True, make helpful plots.

    Returns
    -------
    Continuum array and spline points

    """

    # Overview:

    # (1) Calculate the median flux value for each wavelength chunk.

    # (2) fit a 1st order spline (i.e. series of straight line
    # segments) through the set of points given by the central
    # wavelength for each chunk and the median flux value for each
    # chunk.

    # (3) Remove any flux values that fall more than nsig*er below
    # the spline.

    # Repeat 1-3 until the continuum converges on a solution (if it
    # doesn't throw hands up in despair! Essential to choose a
    # suitable first guess with small enough chunks).

    if len(edges) < 2:
        raise ValueError('must be at least two bin edges!')

    wa,fl,er = (np.asarray(a, np.float64) for a in (wa,fl,er))

    if debug:
        ax = plt.gca()
        ax.cla()
        ax.plot(wa,fl)
        ax.plot(wa,er)
        ax.axhline(0, color='0.7')
        good = ~np.isnan(fl) & ~np.isnan(er) & ~np.isinf(fl)
        ymax = 2*np.percentile(fl[good], 0.90)
        ax.set_ylim(-0.1*ymax, ymax)
        ax.set_xlim(min(edges), max(edges))
        ax.set_autoscale_on(0)
        plt.draw()

    npts = len(wa)
    mask = np.ones(npts, bool)
    oldco = np.zeros(npts, float)
    co = np.zeros(npts, float)

    # find indices of chunk edges and central wavelengths of chunks
    indices = wa.searchsorted(edges)
    indices = [(i0,i1) for i0,i1 in zip(indices[:-1],indices[1:])]
    if debug:  print(' indices', indices)
    wavc = [0.5*(w1 + w2) for w1,w2 in zip(edges[:-1],edges[1:])]

    # information per chunks
    npts = len(indices)
    mfl = np.zeros(npts, float)     # median fluxes at chunk centres
    goodfit = np.zeros(npts, bool)  # is fit acceptable?
    res_std = np.zeros(npts, float) # residuals standard dev
    res_med = np.zeros(npts, float) # residuals median
    if debug:
        print('chunk centres', wavc)
        cont, = ax.plot(wa,co,'k')
        midpoints, = ax.plot(wavc, mfl,'rx',mew=1.5,ms=8)

    # loop that iterative fits continuum
    while True:
        for i,(j1,j2) in enumerate(indices):
            if goodfit[i]:  continue
            # calculate median flux
            #print(i,j1,j2)
            w,f,e,m = (item[j1:j2] for item in (wa,fl,er,mask))
            ercond = (e > 0) & (~np.isnan(f))
            cond = m & ercond
            chfl = f[cond]
            chflgood = f[ercond]
            if len(chflgood) == 0: continue
            #print(len(chfl), len(chflgood))
            if float(len(chfl)) / len(chflgood) < minfrac:
                f_cutoff = np.percentile(chflgood, minfrac)
                cond = ercond & (f >= f_cutoff)
            if len(f[cond]) == 0:  continue
            mfl[i] = np.median(f[cond])

        # calculate the spline. add extra points on either end to give
        # a nice slope at the end points.
        extwavc = ([wavc[0] - (wavc[1] - wavc[0])] + list(wavc) +
                   [wavc[-1] + (wavc[-1] - wavc[-2])])
        extmfl = ([mfl[0] - (mfl[1] - mfl[0])] + list(mfl) +
                  [mfl[-1] + (mfl[-1] - mfl[-2])])
        co = np.interp(wa, extwavc, extmfl)
        if debug:
            cont.set_ydata(co)
            midpoints.set_xdata(wavc)
            midpoints.set_ydata(mfl)
            plt.draw()

        # calculate residuals for each chunk
        for i,(j1,j2) in enumerate(indices):
            if goodfit[i]:  continue
            ercond = er[j1:j2] > 0
            cond = ercond & mask[j1:j2]
            chfl = fl[j1:j2][cond]
            chflgood = fl[j1:j2][ercond]
            if len(chflgood) == 0:  continue
            if float(len(chfl)) / len(chflgood) < minfrac:
                f_cutoff = np.percentile(chflgood, minfrac)
                cond = ercond & (fl[j1:j2] > f_cutoff)
            #print(len(co), len(fl), i1, j1, j2)
            residuals = (fl[j1:j2][cond] - co[j1:j2][cond]
                         ) / er[j1:j2][cond]
            res_std[i] = residuals.std()
            if len(residuals) == 0:
                continue
            res_med[i] = np.median(residuals)
            # If residuals have std < 1.0 and mean ~1.0, we might have
            # a reasonable fit.
            if res_std[i] <= resid_std:
                goodfit[i] = True

        if debug:
            print('median and st. dev. of residuals by region - aiming for 0,1')
            for i,(f0,f1) in  enumerate(zip(res_med, res_std)):
                print('{0} {0:.2f} {0:.2f}'.format(i,f0,f1))
            raw_input('Enter...')

        # (3) Remove flux values that fall more than N*sigma below the
        # spline fit.
        cond = (co - fl) > nsig * er
        if debug:
            print(np.nanmax(np.abs(co - oldco)/co))
        # Finish when the biggest change between the new and old
        # medians is smaller than the number below.
        if np.nanmax(np.abs(co - oldco)/co) < 4e-3:
            break
        oldco = co.copy()
        mask[cond] = False

    # finally fit a cubic spline through the median values to
    # get a smooth continuum.
    final = AkimaSpline(wavc, mfl)

    return final(wa), list(zip(wavc,mfl))


def fitqsocont(wa, fl, er, redshift, oldco=None, knots=None,
               nbin=1, divmult=1, forest_divmult=1, atmos=True, debug=False):

    """ Find an estimate of a QSO continuum.

    divmult=3 works well for R~40000, S/N~10, z=3 QSO spectrum.

    nbin bins the data for plotting and continuum fitting (obsolete)
    """
    # choose initial reference continuum points.  Increase divmult for
    # fewer initial continuum points (generally needed for poorer S/N
    # spectra).

    zp1 = 1 + redshift
    #reflines = np.array([1025.72, 1215.6701, 1240.14, 1398.0,
    #                     1549.06, 1908,      2800            ])

    # generate the edges of wavelength chunks to send to fitting routine

    # these edges and divisions are generated by trial and error

    # for S/N = 15ish and resolution = 2000ish
    div = np.rec.fromrecords([(500. , 800. , 25),
                              (800. , 1190., 25),
                              (1190., 1213.,  4),
                              (1213., 1230.,  6),
                              (1230., 1263.,  6),
                              (1263., 1290.,  5),
                              (1290., 1340.,  5),
                              (1340., 1370.,  2),
                              (1370., 1410.,  5),
                              (1410., 1515.,  5),
                              (1515., 1600., 15),
                              (1600., 1800.,  8),
                              (1800., 1900.,  5),
                              (1900., 1940.,  5),
                              (1940., 2240., 15),
                              (2240., 3000., 25),
                              (3000., 6000., 80),
                              (6000., 20000., 100),
                              ], names=str('left,right,num'))

    div.num[2:] = np.ceil(div.num[2:] * divmult)
    div.num[:2] = np.ceil(div.num[:2] * forest_divmult)
    div.left *= zp1
    div.right *= zp1
    if debug: print(div.tolist())
    temp = [np.linspace(left, right, n+1)[:-1] for left,right,n in div]
    edges = np.concatenate(temp)
    if debug: stats(edges)

    i0,i1,i2 = edges.searchsorted([wa[0], 1210*zp1, wa[-1]])
    if debug: print(i0,i1,i2)

    contpoints = []
    if knots is not None:
        contpoints.extend(knots)
    else:
        co,cp = spline_continuum(wa, fl, er, edges[i0:i2], debug=debug)
        contpoints.extend(cp)
    fig = plt.figure(figsize=(11, 7))
    fig.subplots_adjust(left=0.05, right=0.95, bottom=0.1, top=0.95)
    wrapper = InteractiveCoFit(wa, fl, er, contpoints, co=oldco, nbin=nbin,
                               redshift=redshift, fig=fig, atmos=atmos)
    while True:
        if wrapper.finished: break
        plt.waitforbuttonpress()

    return wrapper.continuum, wrapper.contpoints

class InteractiveCoFit(PlotWrapBase):
    help_message = PlotWrapBase._help_string + """
a or 3   : add a new continuum point
d or 4   : delete the nearest point
m        : move the nearest point
k        : keep continuum
q        : quit without keeping continuum
"""
    def __init__(self, wa, fl, er, contpoints, co=None,
                 nbin=8, redshift=None, atmos=None, fig=None):
        """ Initialise figure, plots and variables.

        Parameters
        ----------
        wa :   Wavelengths
        fl :   Fluxes
        er :   One sigma errors
        nbin : int (8)
            Number of pixels to bin arrays in wavelength. Default 8.
        contpoints : list of x,y tuple pairs (None)
            The points through which a cubic spline is passed,
            defining the continuum.
        redshift : float (None)
            Redshift used to plot reference emission lines.
        atmos : list of wavelength pairs (None)
            Regions of atmospheric absorption to plot.

        Notes
        -----
        Updates the following attributes:

         self.wa, self.fl, self.er :  wa, fl, er
         self.contpoints :  Points used to define the continuum.
         self.nbin :  The input nbin value.
         self.artists :  Dictionary of matplotlib plotting artists.
         self.connections :  Callback connections.
         self.fig :  The plotting figure instance.
        """
        #setup
        self.WMIN_LYA = 1040
        self.WMAX_LYA = 1190

        self.nsmooth = 0
        self.wa = wa
        self.fl = fl
        self.er = er
        self.nbin = nbin
        self.contpoints = list(contpoints)
        if os.path.lexists('./_knots.sav'):
            c = raw_input('temporary knots file exists, use these knots? (y) ')
            if c.lower() != 'n':
                self.contpoints = loadobj('./_knots.sav')

        self.artists = {}
        if fig is None:
            self.fig = plt.figure()
        else:
            self.fig = fig
        # disable any existing key press callbacks
        cids = list(fig.canvas.callbacks.callbacks['key_press_event'])
        for cid in cids:
            fig.canvas.callbacks.disconnect(cid)

        self.template = None
        if redshift is not None:
            self.template = qso_template(wa, redshift)

        self.connections = []
        self.continuum = None
        self.finished = False
        self.redshift = redshift
        self.atmos = atmos
        self.plotinit()
        self.update()
        self.modifypoints()
        plt.draw()

    def plotinit(self):
        """ Set up the figure and do initial plots.

        Updates the following attributes:

          self.artists
        """
        wa,fl,er = self.wa, self.fl, self.er
        if self.continuum is not None:
            co = self.continuum

        # axis for spectrum & continuum
        a0 = self.fig.add_axes((0.05,0.1,0.9,0.6))
        self.ax = a0
        a0.set_autoscale_on(0)
        # axis for residuals
        a1 = self.fig.add_axes((0.05,0.75,0.9,0.2),sharex=a0)
        a1.set_autoscale_on(0)
        a1.axhline(0,color='k',alpha=0.7, zorder=99)
        a1.axhline(1,color='k',alpha=0.7, zorder=99)
        a1.axhline(-1,color='k',alpha=0.7, zorder=99)
        a1.axhline(2,color='k',linestyle='dashed',zorder=99)
        a1.axhline(-2,color='k',linestyle='dashed',zorder=99)
        m0, = a1.plot([0],[0],'.r',marker='.', mec='none', lw=0, mew=0, ms=6, alpha=0.5)
        a1.set_ylim(-4, 4)
        a0.axhline(0, color='0.7')
        if self.continuum is not None:
            a0.plot(wa, co, color='0.7', lw=1, ls='dashed')
        self.artists['fl'], = a0.plot(wa, fl, 'b', lw=0.5,
                                      linestyle='steps-mid')
        a0.plot(wa, er, lw=0.5, color='orange')
        m1, = a0.plot([0], [0], 'r', alpha=0.7)
        m2, = a0.plot([0], [0], 'o', mfc='None',mew=1, ms=8, mec='r', picker=5,
                      alpha=0.7)
        a0.set_xlim(min(wa), max(wa))
        good = (er > 0) & ~np.isnan(fl) & ~np.isinf(fl)
        ymax = 2 * np.abs(np.percentile(fl[good], 95))
        a0.set_ylim(-0.1*ymax, ymax)
        a0.text(0.9,0.9, 'z=%.2f' % self.redshift, transform=a0.transAxes)

        # for histogram
        trans = mtran.blended_transform_factory(a1.transAxes, a1.transData)
        hist, = a1.plot([], [], color='k', transform=trans)
        x = np.linspace(-3,3)
        a1.plot(Gaussian(x,0,1,0.05), x, color='k', transform=trans, lw=0.5)

        if self.template is not None:
            trans = mtran.blended_transform_factory(a0.transData, a0.transAxes)
            a0.plot(self.wa, self.template/self.template.max(), '-c', lw=2,
                    alpha=0.5, transform=trans)

        self.fig.canvas.draw()
        self.artists.update(contpoints=m2, cont=m1, resid=m0, hist_left=hist)

    def update(self):
        """ Calculates the new continuum, residuals and updates the plots.

        Updates the following attributes:

          self.artists
          self.continuum
        """
        wa,fl,er = self.wa, self.fl, self.er
        co = np.empty(len(wa))
        co.fill(np.nan)
        cpts = [(x,y) for x,y in self.contpoints]
        if len(cpts) >= 3:
            spline = AkimaSpline(*list(zip(*cpts)))
            co[:] = spline(wa)

        resid = (fl - co) / er
        # histogram
        bins = np.arange(0, 5+0.1, 0.2)
        w0,w1 = self.fig.axes[1].get_xlim()
        x,_ = np.histogram(resid[between(wa, w0, w1)],
                           bins=bins)
        b = np.repeat(bins, 2)
        X = np.concatenate([[0], np.repeat(x,2), [0]])
        Xmax = X.max()
        X = 0.05 * X / Xmax
        self.artists['hist_left'].set_data(X, b)

        self.artists['contpoints'].set_data(list(zip(*self.contpoints)))
        nbin = self.nbin
        self.artists['cont'].set_data(wa[::nbin], co[::nbin])
        self.artists['resid'].set_data(wa[::nbin], resid[::nbin])
        self.continuum = co
        saveobj('_knots.sav', self.contpoints, overwrite=True)
        self.fig.canvas.draw()

    def on_keypress(self, event):
        """ Interactive fiddling via the keyboard

        Updates:

         self.contpoints
        """
        if event.key == 'q':
            for item in self.connections:
                self.fig.canvas.mpl_disconnect(item)
            self.contpoints = None
            self.continuum = None
            self.finished = True
            return
        if event.key == 'k':
            for item in self.connections:
                self.fig.canvas.mpl_disconnect(item)
            self.finished = True
            return
        if event.inaxes != self.fig.axes[0]:
            return

        if event.key in ('a', '3'):
            # add a point to contpoints
            x,y = event.xdata,event.ydata
            if not self.contpoints or x not in zip(*self.contpoints)[0]:
                self.contpoints.append((x, y))
                self.update()
        elif event.key in ('d', '4'):
            # remove a point from contpoints
            contx,conty = zip(*self.ax.transData.transform(self.contpoints))
            sep = np.hypot(event.x - np.array(contx),
                           event.y - np.array(conty))
            self.contpoints.remove(self.contpoints[sep.argmin()])
            self.update()
        elif event.key == 'm':
            # Move a point
            contx,conty = zip(*self.ax.transData.transform(self.contpoints))
            sep = np.hypot(event.x - np.array(contx),
                           event.y - np.array(conty))
            self.contpoints[sep.argmin()] = (event.xdata,event.ydata)
            self.update()
<<<<<<< HEAD
        elif event.key == 'b':
            # Add a break to the continuum.
            self.breaks.append(event.xdata)
            self.breaks.sort()
            self.update()
        elif event.key == 'r':
            # remove a break
            i = indexnear(self.breaks, event.xdata)
            if i not in (0, len(self.breaks)-1):
                self.breaks.remove(self.breaks[i])
            self.update()
        elif event.key == 'S':
            # Save fit to a temporary file
            print('fitcont: Writing output to temporary file tmp.sav')
            saveobj('tmp.sav', (self.continuum, self.contpoints), overwrite=1)
        elif event.key == 's':
            c = raw_input('New FWHM in pixels of Gaussian to convolve with? '
                          '(blank for no smoothing) ')
            if c == '':
                # restore spectrum
                self.smoothby = None
                self.update()
            else:
                try:
                    fwhm = float(c)
                except TypeError:
                    print('FWHM must be a floating point number >= 1')
                if fwhm < 1:
                    self.smoothby = None
                else:
                    self.smoothby = fwhm
                self.update()
=======
>>>>>>> ae73efb9
        elif event.key == '?':
            print(self.help_message)

    def on_button_release(self, event):
        self.update()

    def modifypoints(self):
        """ Add/remove continuum points."""
        print(self.help_message)
        id1 = self.fig.canvas.mpl_connect('key_press_event',self.on_keypress)
        id2 = self.fig.canvas.mpl_connect('key_press_event',self.on_keypress_smooth)
        id3 = self.fig.canvas.mpl_connect('key_press_event',self.on_keypress_navigate)
        id4 = self.fig.canvas.mpl_connect('button_release_event',self.on_button_release)
        self.connections.extend([id1, id2, id3, id4])<|MERGE_RESOLUTION|>--- conflicted
+++ resolved
@@ -462,7 +462,6 @@
                            event.y - np.array(conty))
             self.contpoints[sep.argmin()] = (event.xdata,event.ydata)
             self.update()
-<<<<<<< HEAD
         elif event.key == 'b':
             # Add a break to the continuum.
             self.breaks.append(event.xdata)
@@ -495,8 +494,6 @@
                 else:
                     self.smoothby = fwhm
                 self.update()
-=======
->>>>>>> ae73efb9
         elif event.key == '?':
             print(self.help_message)
 
