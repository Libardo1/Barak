--- conflicted
+++ resolved
@@ -3,13 +3,7 @@
 absorption and sky background emission.
 """
 from __future__ import print_function
-<<<<<<< HEAD
 from barak.sed import get_bands, qso_template
-
-=======
-
-from barak.sed import get_bands, qso_template
->>>>>>> 4e8a4f62
 from barak.utilities import between, get_data_path
 from barak.io import readtxt
 
